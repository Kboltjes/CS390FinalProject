import os
import gym
import random
import numpy as np
import pandas as pd
import tensorflow as tf
from tensorflow import keras
from keras import Sequential, Model
from keras.layers import Input, Dense, Add, Conv2D, Flatten

#tf.compat.v1.enable_eager_execution()
#tf.config.run_functions_eagerly(True)

os.environ["CUDA_VISIBLE_DEVICES"] = "-1"  # uncomment for a no-gpu option

# Select game
GAME_ASSAULT = "Assault-v0"
GAME = GAME_ASSAULT

if GAME == GAME_ASSAULT:
    # An observation is the image that is fed into the dqn.
    OBSERVATION_WIDTH = 210
    OBSERVATION_HEIGHT = 160
    OBSERVATION_CHANNELS = 3
    OBSERVATION_SHAPE = (OBSERVATION_WIDTH, OBSERVATION_HEIGHT, OBSERVATION_CHANNELS)


######################################################################################################
#                                           Pipeline
######################################################################################################
def ProcessObservation(observation):
    """
    Description:
        Takes in an observation of shape OBSERVATION_SHAPE and outputs a processed observation
    Returns:
        object  - The processed observation
    """

    # TODO: implementation
    return observation


######################################################################################################
#                                           Environment
######################################################################################################
def SetupEnvironment():
    """
    Description:
        Sets up the gym environment and renders it in a human understandable
        format (i.e. proper framerate)
    Returns:
        object  - The gym environment object
        object  - The first observation after reseting the environment
    """

    env = gym.make(GAME, render_mode='human')
    initialObservation = env.reset()
    return env, initialObservation


def RunEnvironment(env, agent, initialObservation, numSteps=100):
    """
    Description:
        Runs the gym environment
    Parameters:
        env (object)                     - The gym environment object
        agent (DuelingDQNAgent)          - The agent to use on the environment
        initialObservation (object)      - The first observation after reseting the environment
        numSteps (int)                   - The number of steps to run
    Returns:
        None
    """

    observation = ProcessObservation(initialObservation)  # the current image

    for _ in range(numSteps):
        env.render()  # render each frame in a window

        prevObservation = observation
        action = agent.Forward(observation)
        observation, reward, done, info = env.step(action)

        if done:
            observation = env.reset()

        # TODO: we can use ProcessObservation to apply preprocessing on the observations (images) before we run them through our dqn if needed
        observation = ProcessObservation(observation)

        agent.memory.remember(prevObservation, action, reward, observation, done)  # Add to memory
        agent.Backward()


######################################################################################################
#                                           Dueling DQN
######################################################################################################
class Memory:
    def __init__(self, capacity=2 ** 14):
        self.samples = []
        self.capacity = capacity

    def remember(self, obs, action, reward, nextObs, done):
        """
        Adds elements to list. If list has reached capacity, we discard the first observations present
        This can be improved later by using an np.ndarray instead of a list
        """
        self.samples.append((obs, action, reward, nextObs, done))
        if len(self.samples) > self.capacity:
            self.samples.pop(0)

    def sample(self, size):
        """
        Args:
            size: Should be equivalent to batch size that'll be used in training

        Returns
            list - `size` number of random observations from the list
            None - if `size` is larger than the current size of the list
        """
        if size > len(self.samples):
            return None

        return random.sample(self.samples, size)

    def __len__(self):
        return len(self.samples)


######################################################################################################
#                                           Dueling DQN
######################################################################################################
class DuelingDQNAgent:
    def __init__(self, env, exploreRate=0.8, exploreDecay=0.995, exploreMin=0.01, batchSize=20):
        """
        Description:
            Initialized a Dueling DQN Agent
        Parameters:
            env (object)                - The gym environment object
            exploreRate (float)         - How frequently on a scale [0-1] that it selects a random action to explore
            exploreDecay (float)        - How fast the exploreRate decays
            exploreMin (float)          - The lowest value that exploreRate can decay down to
            batchSize (int)             - The batch size to use for learning
        """

        self.env = env  # the gym environment
        self.memory = Memory()
        self.numActions = self.env.action_space.n

        self.exploreRate = exploreRate
        self.exploreDecay = exploreDecay
        self.exploreMin = exploreMin
        self.batchSize = batchSize

        self.model = self.CreateModel()

    def CreateModel(self):
        input = Input(OBSERVATION_SHAPE)
        lossType = keras.losses.categorical_crossentropy

        backbone_1 = Conv2D(32, kernel_size=(3, 3), activation="elu")(input)
        backbone_2 = Conv2D(64, kernel_size=(3, 3), activation="elu")(backbone_1)
        backbone_3 = Flatten()(backbone_2)

        value_1 = Dense(128, activation="relu")(backbone_3)
        value_2 = Dense(64, activation="relu")(value_1)
        value_3 = Dense(1, activation="sigmoid")(value_2)

        adv_1 = Dense(128, activation="relu")(backbone_3)
        adv_2 = Dense(64, activation="relu")(adv_1)
        adv_3 = Dense(self.numActions, activation="softmax")(adv_2)

        #numArr = adv_3.numpy()
        #numArr -= np.argmax(numArr)
        #q_layer_1 = Maximum()(adv_3.numpy())
        # q_layer_2 = Subtract()[adv_3, q_layer_1]
        q_layer_3 = Add()([value_3, adv_3])
        # q_layer = Maximum(q_layer_3)

        model = Model(inputs=input, outputs=q_layer_3)
        model.summary()
<<<<<<< HEAD
        model.compile(loss=lossType, optimizer=keras.optimizers.Adam())
=======
        model.compile(optimizer='adam', loss=lossType)
>>>>>>> 302b1539
        return model

    def Forward(self, observation):
        """
        Description:
            Calculates the next action to perform by running through all three neural networks.
            Will randomly select an action based on exploreRate
        Parameters:
            observation (object)    - The observation read from the gym environment of shape OBSERVATION_SHAPE
        Returns:
            int  - The action that should be performed on the environment
        """

        if np.random.rand() < self.exploreRate:
            return random.randrange(self.numActions)  # randomly select one of the actions

        Q = self.model.predict(observation.reshape((1, OBSERVATION_WIDTH, OBSERVATION_HEIGHT,
                                                    OBSERVATION_CHANNELS)))
        return np.argmax(Q)

    def Backward(self):

        if len(self.memory) > self.batchSize:
            return

        # Model training
        samples = self.memory.sample(self.batchSize)
        loss = self._loss(samples)

        # Update exploreRate
        self.exploreRate = max(self.exploreMin, self.exploreRate * self.exploreDecay)

    def _loss(self, samples):

        return self


######################################################################################################
#                                           Main
######################################################################################################
if __name__ == '__main__':
    env, initialObservation = SetupEnvironment()

    print(f"\nAction space size: {env.action_space.n}\n")

    duelingDQN = DuelingDQNAgent(env)

    RunEnvironment(env, duelingDQN, initialObservation)

    env.close()<|MERGE_RESOLUTION|>--- conflicted
+++ resolved
@@ -8,9 +8,6 @@
 from keras import Sequential, Model
 from keras.layers import Input, Dense, Add, Conv2D, Flatten
 
-#tf.compat.v1.enable_eager_execution()
-#tf.config.run_functions_eagerly(True)
-
 os.environ["CUDA_VISIBLE_DEVICES"] = "-1"  # uncomment for a no-gpu option
 
 # Select game
@@ -168,20 +165,14 @@
         adv_2 = Dense(64, activation="relu")(adv_1)
         adv_3 = Dense(self.numActions, activation="softmax")(adv_2)
 
-        #numArr = adv_3.numpy()
-        #numArr -= np.argmax(numArr)
-        #q_layer_1 = Maximum()(adv_3.numpy())
+        # q_layer_1 = Maximum()([adv_3])
         # q_layer_2 = Subtract()[adv_3, q_layer_1]
         q_layer_3 = Add()([value_3, adv_3])
         # q_layer = Maximum(q_layer_3)
 
         model = Model(inputs=input, outputs=q_layer_3)
         model.summary()
-<<<<<<< HEAD
-        model.compile(loss=lossType, optimizer=keras.optimizers.Adam())
-=======
         model.compile(optimizer='adam', loss=lossType)
->>>>>>> 302b1539
         return model
 
     def Forward(self, observation):
